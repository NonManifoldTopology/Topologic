#pragma once

#include <TopologicCore/include/Bitwise.h>

namespace Topologic {
<<<<<<< HEAD
	/// <summary>
	/// Utility provides extended functionality including further topologic and geometric methods and properties. These include the Bitwise, CellUtility, EdgeUtility, FaceUtility, ShellUtility and TopologyUtility classes.
	/// </summary>
	namespace Utility {
		
		/// <summary>
		/// Bitwise operators such as AND, OR, XOR and NOT are included in this class.
		/// </summary>

=======
	namespace Utilities {
>>>>>>> cfa9b191
		public ref class Bitwise
		{
		public:
			static int And(int argument1, int argument2);

			static int Or(int argument1, int argument2);

			static int Xor(int argument1, int argument2);

			static int Not(int argument);

		protected:
			Bitwise() {} 
		};
	}
}<|MERGE_RESOLUTION|>--- conflicted
+++ resolved
@@ -3,19 +3,15 @@
 #include <TopologicCore/include/Bitwise.h>
 
 namespace Topologic {
-<<<<<<< HEAD
+	namespace Utilities {
 	/// <summary>
 	/// Utility provides extended functionality including further topologic and geometric methods and properties. These include the Bitwise, CellUtility, EdgeUtility, FaceUtility, ShellUtility and TopologyUtility classes.
 	/// </summary>
-	namespace Utility {
 		
 		/// <summary>
 		/// Bitwise operators such as AND, OR, XOR and NOT are included in this class.
 		/// </summary>
 
-=======
-	namespace Utilities {
->>>>>>> cfa9b191
 		public ref class Bitwise
 		{
 		public:
