--- conflicted
+++ resolved
@@ -22,12 +22,7 @@
 			/// <param name="x">The x value</param>
 			/// <param name="y">The y value</param>
 			/// <param name="z">The z value</param>
-<<<<<<< HEAD
 			/// <returns>The Topology in its new location</returns>
-			[IsVisibleInDynamoLibrary(false)]
-=======
-			/// <returns>The topology in its new location</returns>
->>>>>>> 16a40d8d
 			static Topology^ Translate(Topology^ topology, double x, double y, double z);
 
 			/// <summary>
