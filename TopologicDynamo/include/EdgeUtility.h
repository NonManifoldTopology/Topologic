#pragma once

#include "Edge.h"

namespace Topologic {
<<<<<<< HEAD
	/// <summary>
	/// Utility provides extended functionality including further topologic and geometric methods and properties. These include the Bitwise, CellUtility, EdgeUtility, FaceUtility, ShellUtility and TopologyUtility classes.
	/// </summary>
	namespace Utility {
=======
	namespace Utilities {
>>>>>>> cfa9b191

		/// <summary>
		/// EdgeUtility includes geometric methods relevant to an Edge.
		/// </summary>
		public ref class EdgeUtility
		{
		public:
			/// <summary>
			/// Create an edge (of any type) by a set of vertices.
			/// </summary>
			/// <param name="vertices">A set of Vertices</param>
			/// <returns>An Edge</returns>
			static Edge^ ByVertices(System::Collections::Generic::IEnumerable<Vertex^>^ vertices);

			/// <summary>
			/// Create an edge by a circle.
			/// </summary>
			/// <param name="centerPoint">The center point of the circle</param>
			/// <param name="radius">The radius of the circle</param>
			/// <param name="xAxisX"></param>
			/// <param name="xAxisY"></param>
			/// <param name="xAxisZ"></param>
			/// <param name="normalX">The X component of the circle's normal</param>
			/// <param name="normalY">The Y component of the circle's normal</param>
			/// <param name="normalZ">The Z component of the circle's normal</param>
			/// <returns>An Edge</returns>
			static Edge^ ByCircle(
				Vertex^ centerPoint, double radius,
				double xAxisX, double xAxisY, double xAxisZ,
				double normalX, double normalY, double normalZ);

			/// <summary>
			/// Returns the parameter at a given vertex on the edge.
			/// </summary>
			/// <param name="edge">The edge</param>
			/// <param name="vertex">The vertex at which the parameter is sought</param>
			/// <returns>The parameter at a given vertex on the edge</returns>
			static double ParameterAtVertex(Edge^ edge, Vertex^ vertex);

			/// <summary>
			/// Returns the vertex at a given parameter of the edge.
			/// </summary>
			/// <param name="edge">The edge for which the parameter is given</param>
			/// <param name="parameter">The parameter of the edge</param>
			/// <returns>The vertex at a given parameter of the edge</returns>
			static Vertex^ VertexAtParameter(Edge^ edge, double parameter);

		public protected:
			EdgeUtility() {}
		};
	}
}<|MERGE_RESOLUTION|>--- conflicted
+++ resolved
@@ -3,14 +3,10 @@
 #include "Edge.h"
 
 namespace Topologic {
-<<<<<<< HEAD
+	namespace Utilities {
 	/// <summary>
 	/// Utility provides extended functionality including further topologic and geometric methods and properties. These include the Bitwise, CellUtility, EdgeUtility, FaceUtility, ShellUtility and TopologyUtility classes.
 	/// </summary>
-	namespace Utility {
-=======
-	namespace Utilities {
->>>>>>> cfa9b191
 
 		/// <summary>
 		/// EdgeUtility includes geometric methods relevant to an Edge.
