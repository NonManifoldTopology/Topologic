--- conflicted
+++ resolved
@@ -8,45 +8,33 @@
 {
 	ref class CellComplex;
 
-<<<<<<< HEAD
+	namespace Extensions
 	/// <summary>
 	/// Extension currently includes the Graph class.
 	/// </summary>
 
-	namespace Extension
 	{
+		public ref class DualGraph_ : Cluster
 		/// <summary>
 		/// A Graph consists of a set of vertices and a set of edges that connect the vertices. It can be a Wire, Vertex, Edge or Cluster and is defined by the input Topology. It can be manifold or non-manifold.
 		/// </summary>
-		public ref class Graph : Wire
-=======
-	namespace Extensions
-	{
-		public ref class DualGraph_ : Cluster
->>>>>>> cfa9b191
 		{
 		public:
 			/// <summary>
 			/// Creates a dual graph by a CellComplex. Options to be selected for the creation of the dual graph is the use of cells, non-manifold faces, manifold faces and apertures.
 			/// </summary>
-<<<<<<< HEAD
 			/// <param name="cellComplex">The cell complex to be used for the creation of the dual graph</param>
+			/// <param name="direct"></param>
+			/// <param name="viaSharedFaces"></param>
+			/// <param name="viaSharedApertures"></param>
+			/// <param name="toExteriorFaces"></param>
+			/// <param name="toExteriorApertures"></param>
 			/// <param name="useCells">Choose whether to use the cells of the cell complex or not</param>
 			/// <param name="useNonManifoldFaces">Choose whether to use the non-manifold faces of the cell complex or not</param>
 			/// <param name="useManifoldFaces">Choose whether to use the manifold faces of the cell complex or not</param>
 			/// <param name="useApertures">Choose whether to use the apertures of the cell complex or not</param>
 			/// <returns>The created dual graph</returns>
-			static Graph^ ByCellComplex(
-=======
-			/// <param name="cellComplex"></param>
-			/// <param name="direct"></param>
-			/// <param name="viaSharedFaces"></param>
-			/// <param name="viaSharedApertures"></param>
-			/// <param name="toExteriorFaces"></param>
-			/// <param name="toExteriorApertures"></param>
-			/// <returns></returns>
 			static DualGraph_^ ByCellComplex(
->>>>>>> cfa9b191
 				CellComplex^ cellComplex,
 				[DefaultArgument("true")] bool direct,
 				[DefaultArgument("false")] bool viaSharedFaces,
