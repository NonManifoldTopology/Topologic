// This file is part of Topologic software library.
// Copyright(C) 2019, Cardiff University and University College London
//
// This program is free software: you can redistribute it and/or modify
// it under the terms of the GNU Affero General Public License as published by
// the Free Software Foundation, either version 3 of the License, or
// (at your option) any later version.
//
// This program is distributed in the hope that it will be useful,
// but WITHOUT ANY WARRANTY; without even the implied warranty of
// MERCHANTABILITY or FITNESS FOR A PARTICULAR PURPOSE. See the
// GNU Affero General Public License for more details.
//
// You should have received a copy of the GNU Affero General Public License
// along with this program. If not, see <https://www.gnu.org/licenses/>.

#include <Utilities/FaceUtility.h>
#include <Utilities/TopologyUtility.h>
#include <Utilities/VertexUtility.h>

#include <Edge.h>
#include <Vertex.h>
#include <GlobalCluster.h>
#include <Cluster.h>

#include <BRepBuilderAPI_MakeFace.hxx>
#include <BRepMesh_IncrementalMesh.hxx>
#include <BRepClass_FaceClassifier.hxx>
#include <BRepGProp.hxx>
#include <Geom_BSplineSurface.hxx>
#include <Geom_CartesianPoint.hxx>
#include <Geom_RectangularTrimmedSurface.hxx>
#include <GeomAPI_PointsToBSplineSurface.hxx>
#include <GeomAPI_ProjectPointOnSurf.hxx>
#include <GeomConvert.hxx>
#include <GeomLProp_SLProps.hxx>
#include <GProp_GProps.hxx>
#include <ShapeAnalysis.hxx>
#include <ShapeAnalysis_Surface.hxx>
#include <ShapeFix_Edge.hxx>
#include <ShapeFix_Face.hxx>
#include <ShapeFix_Shape.hxx>
#include <ShapeFix_Wire.hxx>
#include <ShapeFix.hxx>
#include <TopExp_Explorer.hxx>
#include <TopoDS.hxx>

#include <BRepCheck_Analyzer.hxx>
#include <BRepCheck_Face.hxx>
#include <ShapeBuild_ReShape.hxx>
#include <BRepExtrema_DistShapeShape.hxx>

namespace TopologicUtilities
{
	double FaceUtility::Area(const TopologicCore::Face::Ptr& kpFace)
	{
		return Area(kpFace->GetOcctFace());
	}

	double FaceUtility::Area(const TopoDS_Face & rkOcctFace)
	{
		GProp_GProps occtShapeProperties;
		BRepGProp::SurfaceProperties(rkOcctFace, occtShapeProperties);
		return occtShapeProperties.Mass();
	}

	TopologicCore::Face::Ptr FaceUtility::ByVertices(const std::list<std::list<TopologicCore::Vertex::Ptr>>& rkVertices)
	{
		// Check if all vertex lists have the same length
		int rowLength = 0;
		bool firstRow = true;
		for (const std::list<TopologicCore::Vertex::Ptr>& rkVerticesRow : rkVertices)
		{
			if (firstRow)
			{
				rowLength = (int)rkVerticesRow.size();
				firstRow = false;
			}
			else
			{
				if (rowLength != rkVerticesRow.size())
				{
					throw std::exception("Rows have inequal lengths");
				}
			}
		}
		int columnLength = (int)rkVertices.size();

		TColgp_Array2OfPnt occtPoints(1, columnLength, 1, rowLength);
		int i = 1;
		for (const std::list<TopologicCore::Vertex::Ptr>& rkVerticesRow : rkVertices)
		{
			int j = 1;
			for (const TopologicCore::Vertex::Ptr& kpVertex : rkVerticesRow)
			{
				occtPoints.SetValue(i, j, kpVertex->Point()->Pnt());
				j++;
			}
			i++;
		}
		try {
			Handle(Geom_Surface) pSurface = GeomAPI_PointsToBSplineSurface(occtPoints).Surface();
			return TopologicCore::Face::BySurface(pSurface);
		}
		catch (...)
		{
			throw std::exception("Fails to create a face by vertices");
		}
	}

	void FaceUtility::ParametersAtVertex(const TopologicCore::Face::Ptr& kpFace, const TopologicCore::Vertex::Ptr& kpVertex, double& rU, double& rV)
	{
		Handle(Geom_Surface) pOcctSurface = kpFace->Surface();
		ShapeAnalysis_Surface occtSurfaceAnalysis(pOcctSurface);
		gp_Pnt2d occtUV = occtSurfaceAnalysis.ValueOfUV(kpVertex->Point()->Pnt(), Precision::Confusion());

		// Non-normalized UV
		double occtU = occtUV.X();
		double occtV = occtUV.Y();

		NormalizeUV(kpFace, occtU, occtV, rU, rV);
	}

	TopologicCore::Vertex::Ptr FaceUtility::VertexAtParameters(const TopologicCore::Face::Ptr& kpFace, const double kU, const double kV)
	{
		Handle(Geom_Surface) pOcctSurface = kpFace->Surface();
		double occtU = 0.0, occtV = 0.0;
		NonNormalizeUV(kpFace, kU, kV, occtU, occtV);

		double occtMinU = 0.0, occtMaxU = 0.0, occtMinV = 0.0, occtMaxV = 0.0;
		ShapeAnalysis::GetFaceUVBounds(kpFace->GetOcctFace(), occtMinU, occtMaxU, occtMinV, occtMaxV);
		ShapeAnalysis_Surface occtSurfaceAnalysis(kpFace->Surface());
		const Handle(Geom_Surface)& rSurface = occtSurfaceAnalysis.Surface();
		Handle(Geom_RectangularTrimmedSurface) pTrimmedSurface = new Geom_RectangularTrimmedSurface(rSurface, occtMinU + 0.0001, occtMaxU - 0.0001, occtMinV + 0.0001, occtMaxV - 0.0001);
		Handle(Geom_BSplineSurface) pBSplineSurface = GeomConvert::SurfaceToBSplineSurface(pTrimmedSurface);

		gp_Pnt occtPoint = pBSplineSurface->Value(occtU, occtV);
		TopologicCore::Vertex::Ptr vertex = TopologicCore::Vertex::ByPoint(new Geom_CartesianPoint(occtPoint));

		return TopologicCore::Vertex::ByPoint(new Geom_CartesianPoint(occtPoint));
	}

	gp_Dir FaceUtility::NormalAtParameters(const TopologicCore::Face::Ptr& kpFace, const double kU, const double kV)
	{
		Handle(Geom_Surface) pOcctSurface = kpFace->Surface();
		double occtU = 0.0, occtV = 0.0;
		NonNormalizeUV(kpFace, kU, kV, occtU, occtV);

		GeomLProp_SLProps occtProperties(kpFace->Surface(), occtU, occtV, 1, Precision::Confusion());

		gp_Dir occtNormal = occtProperties.Normal();
		if (kpFace->IsReversed())
		{
			occtNormal.Reverse();
		}
		return occtNormal;

	}

	void FaceUtility::UVSamplePoints(
		const TopologicCore::Face::Ptr& kpFace,
		const std::list<double>& rkUValues,
		const std::list<double>& rkVValues,
		std::list<std::list<gp_Pnt>>& rSamplesPoints,
		std::list<double>& rOcctUValues,
		std::list<double>& rOcctVValues,
		int& rNumUPoints,
		int& rNumVPoints,
		int& rNumUPanels,
		int& rNumVPanels,
		bool& rIsUClosed,
		bool& rIsVClosed)
	{
		// Subdivide the face in the UV space and find the points
		double occtUMin = 0.0, occtUMax = 0.0, occtVMin = 0.0, occtVMax = 0.0;
		//ShapeFix_Face occtShapeFix(kpFace->GetOcctFace());
		//occtShapeFix.Perform();
		ShapeAnalysis::GetFaceUVBounds(kpFace->GetOcctFace(), occtUMin, occtUMax, occtVMin, occtVMax);
		double occtURange = occtUMax - occtUMin;
		double occtVRange = occtVMax - occtVMin;
		rNumUPanels = (int)rkUValues.size() - 1;
		rNumVPanels = (int)rkVValues.size() - 1;

		Handle(Geom_Surface) pOcctWallSurface = kpFace->Surface();
		rIsUClosed = pOcctWallSurface->IsUClosed();
		rNumUPoints = rNumUPanels;
		if (!rIsUClosed)
		{
			rNumUPoints += 1;
		}
		rIsVClosed = pOcctWallSurface->IsVClosed();
		rNumVPoints = rNumVPanels;
		if (!rIsVClosed)
		{
			rNumVPoints += 1;
		}

		// Compute OCCT's non-normalized UV values
		// At the same time, get the isolines
		BOPCol_ListOfShape occtIsolines;
		
		for (double u : rkUValues)
		{
			double occtU = occtUMin + occtURange * u;
			if (occtU < occtUMin) {
				occtU = occtUMin;
			}
			else if (occtU > occtUMax)
			{
				occtU = occtUMax;
			}
			rOcctUValues.push_back(occtU);
		};
		
		for (double v : rkVValues)
		{
			double occtV = occtVMin + occtVRange * v;
			if (occtV < occtVMin) {
				occtV = occtVMin;
			}
			else if (occtV > occtVMax)
			{
				occtV = occtVMax;
			}
			rOcctVValues.push_back(occtV);
		};

		// Sample the points
		int numOfPoints = rNumUPoints * rNumVPoints;
		int i = 0;
		std::list<double>::const_iterator endUIterator = rOcctUValues.end();
		if (rIsUClosed)
		{
			endUIterator--;
		}
		std::list<double>::const_iterator endVIterator = rOcctVValues.end();
		if (rIsVClosed)
		{
			endVIterator--;
		}

		for (std::list<double>::const_iterator uIterator = rOcctUValues.begin();
			uIterator != endUIterator;
			uIterator++)
		{
			std::list<gp_Pnt> rowSamplePoints;
			const double& rkU = *uIterator;
			for (std::list<double>::const_iterator vIterator = rOcctVValues.begin();
				vIterator != endVIterator;
				vIterator++)
			{
				const double& rkV = *vIterator;
				gp_Pnt occtPoint = pOcctWallSurface->Value(rkU, rkV);
				rowSamplePoints.push_back(occtPoint);
			}
			rSamplesPoints.push_back(rowSamplePoints);
		}
	}

	TopologicCore::Face::Ptr TrimByWireImpl(const TopologicCore::Face::Ptr& kpFace, const TopoDS_Wire& rkOcctWire, const bool kReverseWire)
	{
		Handle(Geom_Surface) pOcctSurface = kpFace->Surface();

		ShapeFix_Wire wireFix;
		wireFix.Load(rkOcctWire);
		wireFix.Perform();

		TopoDS_Wire trimmingWire;
		if (kReverseWire)
		{
			trimmingWire = TopoDS::Wire(wireFix.Wire().Reversed());
		}
		else
		{
			trimmingWire = TopoDS::Wire(wireFix.Wire());
		}
		BRepBuilderAPI_MakeFace occtTrimMakeFace(pOcctSurface, trimmingWire);
		if (occtTrimMakeFace.Error() != BRepBuilderAPI_FaceDone)
		{
			TopologicCore::Face::Throw(occtTrimMakeFace);
		}

		TopoDS_Face coreResultingFace = occtTrimMakeFace;

		ShapeFix_Shape occtFixShape(coreResultingFace);
		occtFixShape.Perform();
		
		// Fix edges
		{
			TopTools_MapOfShape occtEdges;
			for (TopExp_Explorer occtExplorer(coreResultingFace, TopAbs_EDGE); occtExplorer.More(); occtExplorer.Next())
			{
				const TopoDS_Shape& occtCurrent = occtExplorer.Current();
				TopoDS_Edge occtEdge = TopoDS::Edge(occtCurrent);
				ShapeFix_Edge occtFixEdge;
				bool result1 = occtFixEdge.FixAddCurve3d(occtEdge);
				bool result2 = occtFixEdge.FixVertexTolerance(occtEdge);
			}
		}

		// Fix wires
		{
			TopTools_MapOfShape occtWires;
			for (TopExp_Explorer occtExplorer(coreResultingFace, TopAbs_WIRE); occtExplorer.More(); occtExplorer.Next())
			{
				const TopoDS_Shape& occtCurrent = occtExplorer.Current();
				const TopoDS_Wire& occtWire = TopoDS::Wire(occtCurrent);
				ShapeFix_Wire occtFixWire(occtWire, coreResultingFace, 0.0001);
				bool result1 = occtFixWire.Perform();
			}
		}

		ShapeFix_Face faceFix(coreResultingFace);
		int result = faceFix.Perform();

		Handle(ShapeBuild_ReShape) occtContext = new ShapeBuild_ReShape();
		occtContext->Apply(faceFix.Face());

		TopoDS_Face occtFinalFace = TopoDS::Face(ShapeFix::RemoveSmallEdges(coreResultingFace, 0.0001, occtContext));

#ifdef _DEBUG
		BRepCheck_Analyzer occtAnalyzer(occtFinalFace);
		bool isValid = occtAnalyzer.IsValid();

		BRepCheck_Face occtFaceCheck(TopoDS::Face(occtFinalFace));
		bool isUnorientable = occtFaceCheck.IsUnorientable();
		BRepCheck_Status orientationStatus = occtFaceCheck.OrientationOfWires();
		BRepCheck_Status intersectionStatus = occtFaceCheck.IntersectWires();
		BRepCheck_Status classificationStatus = occtFaceCheck.ClassifyWires();
#endif

		return std::make_shared<TopologicCore::Face>(TopoDS::Face(occtFinalFace));
	}

	TopologicCore::Face::Ptr FaceUtility::TrimByWire(const TopologicCore::Face::Ptr& kpFace, const TopologicCore::Wire::Ptr& kpWire, const bool kReverseWire)
	{
		TopologicCore::Face::Ptr pCopyInputFace = std::dynamic_pointer_cast<TopologicCore::Face>(kpFace->ShallowCopy());
		TopologicCore::Wire::Ptr pCopyInputWire = std::dynamic_pointer_cast<TopologicCore::Wire>(kpWire->ShallowCopy());
		TopologicCore::Face::Ptr pFace = TrimByWireImpl(pCopyInputFace, pCopyInputWire->GetOcctWire(), kReverseWire);
		TopologicCore::Face::Ptr pCopyOutputFace = std::dynamic_pointer_cast<TopologicCore::Face>(pFace->DeepCopy());
		TopologicCore::GlobalCluster::GetInstance().AddTopology(pCopyOutputFace->GetOcctFace());
		return pCopyOutputFace;
	}

	void FaceUtility::Triangulate(const TopologicCore::Face::Ptr & kpFace, const double kDeflection, std::list<TopologicCore::Face::Ptr>& rTriangles)
	{
		TopoDS_Face occtFace = kpFace->GetOcctFace();
		BRepMesh_IncrementalMesh occtIncrementalMesh(occtFace, kDeflection);
		TopLoc_Location occtLocation;
		Handle(Poly_Triangulation) pOcctTriangulation = BRep_Tool::Triangulation(occtFace, occtLocation);
		if (pOcctTriangulation.IsNull())
		{
			throw std::exception("No triangulation was produced.");
		}
		int numOfTriangles = pOcctTriangulation->NbTriangles();
		for (int i = 1; i <= numOfTriangles; ++i)
		{
			int index1 = 0, index2 = 0, index3 = 0;
			pOcctTriangulation->Triangle(i).Get(index1, index2, index3);
			gp_Pnt point1 = pOcctTriangulation->Node(index1);
			gp_Pnt point2 = pOcctTriangulation->Node(index2);
			gp_Pnt point3 = pOcctTriangulation->Node(index3);

			TopologicCore::Vertex::Ptr vertex1 = TopologicCore::Vertex::ByPoint(new Geom_CartesianPoint(point1));
			TopologicCore::Vertex::Ptr vertex2 = TopologicCore::Vertex::ByPoint(new Geom_CartesianPoint(point2));
			TopologicCore::Vertex::Ptr vertex3 = TopologicCore::Vertex::ByPoint(new Geom_CartesianPoint(point3));

			TopologicCore::Edge::Ptr edge1 = TopologicCore::Edge::ByStartVertexEndVertex(vertex1, vertex2);
			TopologicCore::Edge::Ptr edge2 = TopologicCore::Edge::ByStartVertexEndVertex(vertex2, vertex3);
			TopologicCore::Edge::Ptr edge3 = TopologicCore::Edge::ByStartVertexEndVertex(vertex3, vertex1);
			std::list<TopologicCore::Edge::Ptr> edges;
			edges.push_back(edge1);
			edges.push_back(edge2);
			edges.push_back(edge3);

			TopologicCore::Face::Ptr face = TopologicCore::Face::ByEdges(edges);
			rTriangles.push_back(face);
		}
	}

	void FaceUtility::NormalizeUV(const TopologicCore::Face::Ptr& kpFace, const double kNonNormalizedU, const double kNonNormalizedV, double& rNormalizedU, double& rNormalizedV)
	{
		double occtUMin = 0.0, occtUMax = 0.0, occtVMin = 0.0, occtVMax = 0.0;
		//ShapeFix_Face occtShapeFix(kpFace->GetOcctFace());
		//occtShapeFix.Perform();
<<<<<<< HEAD
=======
		//ShapeAnalysis::GetFaceUVBounds(occtShapeFix.Face(), occtUMin, occtUMax, occtVMin, occtVMax);
>>>>>>> cb43f7b3
		ShapeAnalysis::GetFaceUVBounds(kpFace->GetOcctFace(), occtUMin, occtUMax, occtVMin, occtVMax);
		double occtDU = occtUMax - occtUMin;
		double occtDV = occtVMax - occtVMin;
		if (occtDU <= 0.0 || occtDV <= 0.0)
		{
			throw std::exception("Negative range");
		}

		rNormalizedU = (kNonNormalizedU - occtUMin) / occtDU;
		rNormalizedV = (kNonNormalizedV - occtVMin) / occtDV;
	}

	void FaceUtility::NonNormalizeUV(const TopologicCore::Face::Ptr& kpFace, const double kNormalizedU, const double kNormalizedV, double& rNonNormalizedU, double& rNonNormalizedV)
	{
		double occtUMin = 0.0, occtUMax = 0.0, occtVMin = 0.0, occtVMax = 0.0;
		//ShapeFix_Face occtShapeFix(kpFace->GetOcctFace());
		//occtShapeFix.Perform();
<<<<<<< HEAD
=======
		//ShapeAnalysis::GetFaceUVBounds(occtShapeFix.Face(), occtUMin, occtUMax, occtVMin, occtVMax);
>>>>>>> cb43f7b3
		ShapeAnalysis::GetFaceUVBounds(kpFace->GetOcctFace(), occtUMin, occtUMax, occtVMin, occtVMax);
		double occtDU = occtUMax - occtUMin;
		double occtDV = occtVMax - occtVMin;

		rNonNormalizedU = occtUMin + kNormalizedU * occtDU;
		rNonNormalizedV = occtVMin + kNormalizedV * occtDV;
	}
	
	void FaceUtility::AdjacentShells(const TopologicCore::Face::Ptr & kpFace, const TopologicCore::Topology::Ptr & kpParentTopology, std::list<TopologicCore::Shell::Ptr>& rCoreAdjacentShells)
	{
		std::list<TopologicCore::Topology::Ptr> coreAdjacentTopologies;
		kpFace->UpwardNavigation(kpParentTopology->GetOcctShape(), TopologicCore::Shell::Type(), coreAdjacentTopologies);
		for (const TopologicCore::Topology::Ptr& kpAdjacentTopology : coreAdjacentTopologies)
		{
			rCoreAdjacentShells.push_back(
				TopologicCore::TopologicalQuery::Downcast<TopologicCore::Shell>(kpAdjacentTopology)
			);
		}
	}
	
	void FaceUtility::AdjacentCells(const TopologicCore::Face::Ptr & kpFace, const TopologicCore::Topology::Ptr & kpParentTopology, std::list<TopologicCore::Cell::Ptr>& rCoreAdjacentCells)
	{
        AdjacentCells(kpFace.get(), kpParentTopology, rCoreAdjacentCells);
	}

    void FaceUtility::AdjacentCells(TopologicCore::Face const * const pkpFace, const TopologicCore::Topology::Ptr & kpParentTopology, std::list<TopologicCore::Cell::Ptr>& rCoreAdjacentCells)
    {
        std::list<TopologicCore::Topology::Ptr> coreAdjacentTopologies;
        pkpFace->UpwardNavigation(kpParentTopology->GetOcctShape(), TopologicCore::Cell::Type(), coreAdjacentTopologies);
        for (const TopologicCore::Topology::Ptr& kpAdjacentTopology : coreAdjacentTopologies)
        {
            rCoreAdjacentCells.push_back(
                TopologicCore::TopologicalQuery::Downcast<TopologicCore::Cell>(kpAdjacentTopology)
            );
        }
    }

	// https://www.opencascade.com/content/how-find-if-point-belongs-face
	// https://www.opencascade.com/doc/occt-7.2.0/refman/html/class_b_rep_class___face_classifier.html
	bool FaceUtility::IsInside(const TopologicCore::Face::Ptr kpFace, const TopologicCore::Vertex::Ptr & kpVertex, const double kTolerance)
	{
		double u = 0.0, v = 0.0;
		ParametersAtVertex(kpFace, kpVertex, u, v);

		gp_Dir normal = NormalAtParameters(kpFace, u, v);

		gp_Pnt occtInputPoint = kpVertex->Point()->Pnt();

		gp_Pnt pointA = occtInputPoint.Translated(gp_Vec(kTolerance * normal));
		gp_Pnt pointB = occtInputPoint.Translated(gp_Vec(kTolerance * (-normal)));

		TopologicCore::Vertex::Ptr vertexA = TopologicCore::Vertex::ByPoint(new Geom_CartesianPoint(pointA));
		TopologicCore::Vertex::Ptr vertexB = TopologicCore::Vertex::ByPoint(new Geom_CartesianPoint(pointB));

		TopologicCore::Edge::Ptr edge = TopologicCore::Edge::ByStartVertexEndVertex(vertexA, vertexB, false);

		TopologicCore::Topology::Ptr sliceResult = edge->Slice(kpFace);
		
		// Why?
		if (sliceResult == nullptr)
		{
			return false;
		}
		std::list<TopologicCore::Vertex::Ptr> vertices;
		sliceResult->Vertices(vertices);

		if (vertices.size() <= 2)
		{
			return false;
		}

		std::list<TopologicCore::Vertex::Ptr> faceVertices;
		kpFace->Vertices(faceVertices);
		std::list<TopologicCore::Edge::Ptr> faceEdges;
		kpFace->Edges(faceEdges);
			
		// For each point not close to vertexA or vertexB, if the distance to 
		// existing edges or vertices is under tolerance, reject it.
		std::list<TopologicCore::Vertex::Ptr> rejectedVertices;
		for (const TopologicCore::Vertex::Ptr& kpVertex : vertices)
		{
			if (VertexUtility::Distance(kpVertex, vertexA) < kTolerance &&
				VertexUtility::Distance(kpVertex, vertexB) < kTolerance)
			{
				continue;
			}

			for (const TopologicCore::Vertex::Ptr& kpFaceVertex : faceVertices)
			{
				if (VertexUtility::Distance(kpVertex, kpFaceVertex) < kTolerance)
				{
					rejectedVertices.push_back(kpVertex);
					break;
				}
			}

			for (const TopologicCore::Edge::Ptr& kpFaceEdge : faceEdges)
			{
				if (VertexUtility::Distance(kpVertex, kpFaceEdge) < kTolerance)
				{
					rejectedVertices.push_back(kpVertex);
					break;
				}
			}
		}

		if (vertices.size() - rejectedVertices.size() <= 2)
		{
			return false;
		}

		return true;
	}

	TopologicCore::Vertex::Ptr FaceUtility::InternalVertex(const TopologicCore::Face::Ptr kpFace, const double kTolerance)
	{
		// Check the centroid first
		TopologicCore::Vertex::Ptr centerOfMass = kpFace->CenterOfMass();
		if (IsInside(kpFace, centerOfMass, kTolerance))
		{
			return centerOfMass;
		}

		// METHOD 1: subdivision on the UV space
		// 1: 0.5	(divide by 2^1 = 2)
		// 1: 0.25, 0.5, 0.75	(divide by 2^2 = 4)
		// 2: 0.125, 0.25, 0.375, 0.5, 0.625, 0.75, 0.875 (etc...)
		int level = 1;
		int maxLevel = 10;
		std::list<double> parameters;
		do {
			++level;

			double numOfSubdivisions = pow(2, level);
			double delta = 1 / numOfSubdivisions;

			for (int i = 1; i < numOfSubdivisions; ++i)
			{
				double u = i * delta;
				for (int j = 1; j < numOfSubdivisions; ++j)
				{
					double v = j * delta;
					try {
						TopologicCore::Vertex::Ptr point = VertexAtParameters(kpFace, u, v);

						if (IsInside(kpFace, point, kTolerance))
						{
							return point;
						}
					}
					catch (const Standard_ConstructionError& occtError)
					{
						throw std::exception(occtError.GetMessageString());
					}
				}
			}
		} while (level <= maxLevel);

		return nullptr;
	}

	TopologicCore::Vertex::Ptr FaceUtility::ProjectToSurface(const TopologicCore::Face::Ptr kpFace, const TopologicCore::Vertex::Ptr& kpVertex)
	{
		GeomAPI_ProjectPointOnSurf occtProjectToSurface(kpVertex->Point()->Pnt(), kpFace->Surface());
		if (!occtProjectToSurface.IsDone())
		{
			throw std::exception("Fails to project a Vertex to a Face.");
		}
		gp_Pnt occtProjectedPoint = occtProjectToSurface.NearestPoint();
		return TopologicCore::Vertex::ByPoint(new Geom_CartesianPoint(occtProjectedPoint));
	}

}<|MERGE_RESOLUTION|>--- conflicted
+++ resolved
@@ -383,10 +383,6 @@
 		double occtUMin = 0.0, occtUMax = 0.0, occtVMin = 0.0, occtVMax = 0.0;
 		//ShapeFix_Face occtShapeFix(kpFace->GetOcctFace());
 		//occtShapeFix.Perform();
-<<<<<<< HEAD
-=======
-		//ShapeAnalysis::GetFaceUVBounds(occtShapeFix.Face(), occtUMin, occtUMax, occtVMin, occtVMax);
->>>>>>> cb43f7b3
 		ShapeAnalysis::GetFaceUVBounds(kpFace->GetOcctFace(), occtUMin, occtUMax, occtVMin, occtVMax);
 		double occtDU = occtUMax - occtUMin;
 		double occtDV = occtVMax - occtVMin;
@@ -404,10 +400,7 @@
 		double occtUMin = 0.0, occtUMax = 0.0, occtVMin = 0.0, occtVMax = 0.0;
 		//ShapeFix_Face occtShapeFix(kpFace->GetOcctFace());
 		//occtShapeFix.Perform();
-<<<<<<< HEAD
-=======
 		//ShapeAnalysis::GetFaceUVBounds(occtShapeFix.Face(), occtUMin, occtUMax, occtVMin, occtVMax);
->>>>>>> cb43f7b3
 		ShapeAnalysis::GetFaceUVBounds(kpFace->GetOcctFace(), occtUMin, occtUMax, occtVMin, occtVMax);
 		double occtDU = occtUMax - occtUMin;
 		double occtDV = occtVMax - occtVMin;
